--- conflicted
+++ resolved
@@ -13,11 +13,7 @@
 > [!WARNING]  
 > This is research software. Not all features are implemented or optimized. 
 
-<<<<<<< HEAD
-Qutee.jl contains various tools for working with **quantum channels**. You can think of a quantum channel as a set of matrices that when applied to one quantum state, transform it to another. Thus, understanding the quantum channel is crucial for understanding how a quantum system evolves.
-=======
 Qutee.jl is a toolbox for studying and simulating aspects of quantum information.
->>>>>>> 1da7adb4
 
 This code aims to achieve the following goals:
 - Construction of quantum circuits as a quantum channel
